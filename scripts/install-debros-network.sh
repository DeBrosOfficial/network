--- conflicted
+++ resolved
@@ -389,16 +389,10 @@
         sudo systemctl disable debros-node.service 2>/dev/null || true
         sudo rm -f "$node_service_file"
     fi
-<<<<<<< HEAD
     sudo systemctl daemon-reload
     log "Creating new systemd service..."
     local exec_start="$INSTALL_DIR/bin/node --config $INSTALL_DIR/configs/node.yaml"
     cat > /tmp/debros-node.service << EOF
-=======
-    
-    log "Creating debros-node.service..."
-    cat > /tmp/debros-node.service << 'EOF'
->>>>>>> 6ce99965
 [Unit]
 Description=DeBros Network Node (Bootstrap)
 After=network-online.target
